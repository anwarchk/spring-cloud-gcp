/*
 *  Copyright 2018 original author or authors.
 *
 *  Licensed under the Apache License, Version 2.0 (the "License");
 *  you may not use this file except in compliance with the License.
 *  You may obtain a copy of the License at
 *
 *       http://www.apache.org/licenses/LICENSE-2.0
 *
 *  Unless required by applicable law or agreed to in writing, software
 *  distributed under the License is distributed on an "AS IS" BASIS,
 *  WITHOUT WARRANTIES OR CONDITIONS OF ANY KIND, either express or implied.
 *  See the License for the specific language governing permissions and
 *  limitations under the License.
 */

package org.springframework.cloud.gcp.data.spanner.core.mapping;

import java.util.Set;

import org.springframework.context.ApplicationContextAware;
import org.springframework.data.mapping.PropertyHandler;
import org.springframework.data.mapping.model.MutablePersistentEntity;

/**
 * Cloud Spanner specific interface for a {@link MutablePersistentEntity} stored in a Cloud
 * Spanner table.
 *
 * @author Ray Tsang
 * @author Chengyuan Zhao
 *
 * @since 1.1
 */
public interface SpannerPersistentEntity<T> extends
		MutablePersistentEntity<T, SpannerPersistentProperty>, ApplicationContextAware {

	/**
	 * Gets the name of the Cloud Spanner table.
	 * @return the name of the table.
	 */
	String tableName();

	/**
	 * Gets the column names stored for this entity.
	 * @return the column names.
	 */
	Set<String> columns();

	/**
	 * Gets the primary key properties in order.
	 * @return an array of the properties comprising the primary key in order.
	 */
	SpannerPersistentProperty[] getPrimaryKeyProperties();

	/**
	 * Gets the SpannerMappingContext that can be used to create persistent entities of
	 * types that appear as properties of this entity.
	 * @return the SpannerMappingContext instance
	 */
	SpannerMappingContext getSpannerMappingContext();

	@Override
	SpannerCompositeKeyProperty getIdProperty();

	/**
	 * Applies the given {@link PropertyHandler} to all {@link SpannerPersistentProperty}s
	 * contained in this {@link SpannerPersistentProperty} that are collections of child
	 * entities.
	 *
	 * @param handler must not be {@literal null}.
	 */
	void doWithInterleavedProperties(
<<<<<<< HEAD
			PropertyHandler<SpannerPersistentProperty> handler);

	/**
	 * Applies the given {@link PropertyHandler} to all {@link SpannerPersistentProperty}s
	 * contained in this {@link SpannerPersistentProperty} that are stored as columns in the table
	 * for this entity.
	 *
	 * @param handler must not be {@literal null}.
	 */
	void doWithColumnBackedProperties(
=======
>>>>>>> bedc4525
			PropertyHandler<SpannerPersistentProperty> handler);

	/**
	 * Applies the given {@link PropertyHandler} to all {@link SpannerPersistentProperty}s
	 * contained in this {@link SpannerPersistentProperty} that are stored as columns in
	 * the table for this entity.
	 *
	 * @param handler must not be {@literal null}.
	 */
	void doWithColumnBackedProperties(PropertyHandler<SpannerPersistentProperty> handler);
}<|MERGE_RESOLUTION|>--- conflicted
+++ resolved
@@ -70,19 +70,6 @@
 	 * @param handler must not be {@literal null}.
 	 */
 	void doWithInterleavedProperties(
-<<<<<<< HEAD
-			PropertyHandler<SpannerPersistentProperty> handler);
-
-	/**
-	 * Applies the given {@link PropertyHandler} to all {@link SpannerPersistentProperty}s
-	 * contained in this {@link SpannerPersistentProperty} that are stored as columns in the table
-	 * for this entity.
-	 *
-	 * @param handler must not be {@literal null}.
-	 */
-	void doWithColumnBackedProperties(
-=======
->>>>>>> bedc4525
 			PropertyHandler<SpannerPersistentProperty> handler);
 
 	/**
