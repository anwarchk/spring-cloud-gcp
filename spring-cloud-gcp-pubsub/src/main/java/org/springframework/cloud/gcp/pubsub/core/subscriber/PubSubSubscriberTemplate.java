--- conflicted
+++ resolved
@@ -86,7 +86,6 @@
 		this.pubSubMessageConverter = pubSubMessageConverter;
 	}
 
-
 	@Override
 	@Deprecated
 	public Subscriber subscribe(String subscription, MessageReceiver messageReceiver) {
@@ -111,7 +110,6 @@
 		return subscriber;
 	}
 
-<<<<<<< HEAD
 	@Override
 	public <T> Subscriber subscribeAndConvert(String subscription,
 			Consumer<ConvertedBasicAcknowledgeablePubsubMessage<T>> messageConsumer, Class<T> payloadType) {
@@ -122,8 +120,6 @@
 						this.pubSubMessageConverter.fromPubSubMessage(message.getPubsubMessage(), payloadType))));
 	}
 
-=======
->>>>>>> 6e5bb1b4
 	/**
 	 * Pulls messages synchronously, on demand, using the pull request in argument.
 	 * @param pullRequest pull request containing the subscription name
@@ -245,10 +241,7 @@
 		this.subscriberStub.modifyAckDeadlineCallable().call(modifyAckDeadlineRequest);
 	}
 
-<<<<<<< HEAD
-=======
-
->>>>>>> 6e5bb1b4
+
 	private static abstract class AbstractBasicAcknowledgeablePubsubMessage
 			implements BasicAcknowledgeablePubsubMessage {
 
@@ -309,38 +302,6 @@
 					"message=" + getPubsubMessage() +
 					", subscriptionName='" + getSubscriptionName() + '\'' +
 					", ackId='" + this.ackId + '\'' +
-<<<<<<< HEAD
-=======
-					'}';
-		}
-	}
-
-	private static class PushedAcknowledgeablePubsubMessage extends AbstractBasicAcknowledgeablePubsubMessage {
-
-		private final AckReplyConsumer ackReplyConsumer;
-
-		PushedAcknowledgeablePubsubMessage(PubsubMessage message, AckReplyConsumer ackReplyConsumer,
-				String subscriptionName) {
-			super(message, subscriptionName);
-			this.ackReplyConsumer = ackReplyConsumer;
-		}
-
-		@Override
-		public void ack() {
-			this.ackReplyConsumer.ack();
-		}
-
-		@Override
-		public void nack() {
-			this.ackReplyConsumer.nack();
-		}
-
-		@Override
-		public String toString() {
-			return "PushedAcknowledgeablePubsubMessage{" +
-					"message=" + getPubsubMessage() +
-					", subscriptionName='" + getSubscriptionName() + '\'' +
->>>>>>> 6e5bb1b4
 					'}';
 		}
 	}
